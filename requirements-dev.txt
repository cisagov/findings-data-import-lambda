--requirement requirements-test.txt
ipython
<<<<<<< HEAD
mypy
semver
=======
pipenv
>>>>>>> 4ed8f0a3
<|MERGE_RESOLUTION|>--- conflicted
+++ resolved
@@ -1,8 +1,4 @@
 --requirement requirements-test.txt
 ipython
-<<<<<<< HEAD
-mypy
-semver
-=======
 pipenv
->>>>>>> 4ed8f0a3
+semver