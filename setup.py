--- conflicted
+++ resolved
@@ -44,13 +44,8 @@
 setup(
     name="example-aws-lambda",
     # Versions should comply with PEP440
-<<<<<<< HEAD
-    version=package_vars("eal/_version.py")["__version__"],
+    version=get_version("eal/_version.py"),
     description="A skeleton with an example AWS lambda to build from.",
-=======
-    version=get_version("src/example/_version.py"),
-    description="Example python library",
->>>>>>> b32bb9a1
     long_description=readme(),
     long_description_content_type="text/markdown",
     # NCATS "homepage"
@@ -83,18 +78,9 @@
     python_requires=">=3.6",
     # What does your project relate to?
     keywords="skeleton",
-<<<<<<< HEAD
     packages=find_packages(where="."),
     py_modules=[splitext(basename(path))[0] for path in glob("eal/*.py")],
     install_requires=["docopt", "setuptools"],
-=======
-    packages=find_packages(where="src"),
-    package_dir={"": "src"},
-    package_data={"example": ["data/*.txt"]},
-    py_modules=[splitext(basename(path))[0] for path in glob("src/*.py")],
-    include_package_data=True,
-    install_requires=["docopt", "schema", "setuptools >= 24.2.0"],
->>>>>>> b32bb9a1
     extras_require={
         "test": [
             "coverage",
